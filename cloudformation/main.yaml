--- conflicted
+++ resolved
@@ -74,7 +74,16 @@
         - Key: Environment
           Value: !Ref Environment
 
-<<<<<<< HEAD
+  DBStack:
+    Type: AWS::CloudFormation::Stack
+    Properties:
+      TemplateURL: !Sub "https://s3.amazonaws.com/wga-cloudformation-${AWS::AccountId}/logs.yaml"
+      Parameters:
+        Environment: !Ref Environment
+      Tags:
+        - Key: Environment
+          Value: !Ref Environment
+
   SlackbotStack:
     Type: AWS::CloudFormation::Stack
     Properties:
@@ -87,14 +96,6 @@
         SlackBotTokenSSMPath: /SlackbotToken
         CognitoClientIdSSMPath: !Ref UserPoolClientId
         CognitoDomainSSMPath: !Ref UserPoolDomain
-=======
-  DBStack:
-    Type: AWS::CloudFormation::Stack
-    Properties:
-      TemplateURL: !Sub 'https://s3.amazonaws.com/wga-cloudformation-${AWS::AccountId}/logs.yaml'
-      Parameters:
-        Environment: !Ref Environment
->>>>>>> 01230007
       Tags:
         - Key: Environment
           Value: !Ref Environment
