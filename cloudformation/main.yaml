--- conflicted
+++ resolved
@@ -21,53 +21,28 @@
 
   # 파라미터 정의를 SSM 참조 방식으로 변경
   UserPoolId:
-<<<<<<< HEAD
     Type: "AWS::SSM::Parameter::Value<String>"
-    Default: "/wga/dev/UserPoolId"
+    Default: "/wga/${Environment}/UserPoolId"
     Description: ID of the Cognito User Pool
 
   UserPoolClientId:
     Type: "AWS::SSM::Parameter::Value<String>"
-    Default: "/wga/dev/UserPoolClientId"
+    Default: "/wga/${Environment}/UserPoolClientId"
     Description: ID of the Cognito User Pool Client
 
   UserPoolDomain:
     Type: "AWS::SSM::Parameter::Value<String>"
-    Default: "/wga/dev/UserPoolDomain"
+    Default: "/wga/${Environment}/UserPoolDomain"
     Description: Domain of the Cognito User Pool
 
   IdentityPoolId:
     Type: "AWS::SSM::Parameter::Value<String>"
-    Default: "/wga/dev/IdentityPoolId"
+    Default: "/wga/${Environment}/IdentityPoolId"
     Description: ID of the Cognito Identity Pool
 
   OutputBucketName:
     Type: "AWS::SSM::Parameter::Value<String>"
-    Default: "/wga/dev/OutputBucketName"
-=======
-    Type: 'AWS::SSM::Parameter::Value<String>'
-    Default: '/wga/${Environment}/UserPoolId'
-    Description: ID of the Cognito User Pool
-
-  UserPoolClientId:
-    Type: 'AWS::SSM::Parameter::Value<String>'
-    Default: '/wga/${Environment}/UserPoolClientId'
-    Description: ID of the Cognito User Pool Client
-
-  UserPoolDomain:
-    Type: 'AWS::SSM::Parameter::Value<String>'
-    Default: '/wga/${Environment}/UserPoolDomain'
-    Description: Domain of the Cognito User Pool
-
-  IdentityPoolId:
-    Type: 'AWS::SSM::Parameter::Value<String>'
-    Default: '/wga/${Environment}/IdentityPoolId'
-    Description: ID of the Cognito Identity Pool
-
-  OutputBucketName:
-    Type: 'AWS::SSM::Parameter::Value<String>'
-    Default: '/wga/${Environment}/OutputBucketName'
->>>>>>> b5725751
+    Default: "/wga/${Environment}/OutputBucketName"
     Description: Name of the output S3 bucket
 
   ApiGatewayIdParameter:
@@ -85,17 +60,10 @@
     Default: "/wga/${Environment}/FrontendRedirectDomain"
     Description: Frontend redirect domain
 
-<<<<<<< HEAD
-  SlackBotTokenSSMPath:
-    Type: String
-    Default: "/wga/${Environment}/SlackbotToken"
-    Description: Path to the Slack Bot Token in SSM
-=======
   AthenaOutputBucketParameter:
-    Type: 'AWS::SSM::Parameter::Value<String>'
-    Default: '/wga/${Environment}/AthenaOutputBucketName'
+    Type: "AWS::SSM::Parameter::Value<String>"
+    Default: "/wga/${Environment}/AthenaOutputBucketName"
     Description: Frontend redirect domain
->>>>>>> b5725751
 
 Resources:
   LlmStack:
@@ -125,22 +93,6 @@
         - Key: Environment
           Value: !Ref Environment
 
-  SlackbotStack:
-    Type: AWS::CloudFormation::Stack
-    Properties:
-      TemplateURL: !Sub "https://s3.amazonaws.com/wga-cloudformation-${AWS::AccountId}/slackbot.yaml"
-      Parameters:
-        Environment: !Ref Environment
-        ApiGatewayId: !Ref ApiGatewayIdParameter
-        ApiGatewayRootResourceId: !Ref ApiGatewayRootResourceIdParameter
-        ApiEndpointParameter: !Ref ApiEndpointParameter
-        SlackBotTokenSSMPath: !Ref SlackBotTokenSSMPath
-        CognitoClientIdSSMPath: !Ref UserPoolClientId
-        CognitoDomainSSMPath: !Ref UserPoolDomain
-      Tags:
-        - Key: Environment
-          Value: !Ref Environment
-
   ApiEndpointParameter:
     Type: AWS::SSM::Parameter
     DeletionPolicy: Delete
